const std = @import("std");
const builtin = @import("builtin");
const debug = std.debug;

const wfflib = @import("verify/parser/wff/wff.zig");
const prooflib = @import("verify/proof.zig");
const step_parsing = @import("verify/parser/step-parsing.zig");

const wff_parser = wfflib.wff_parser;

var gpa = std.heap.GeneralPurposeAllocator(.{}){};
const api_allocator = ret: {
    if (builtin.target.isWasm()) {
        break :ret std.heap.page_allocator; // std.heap.wasm_allocator seemed to be causing a lot of bugs
    } else if (builtin.is_test) {
        break :ret std.heap.page_allocator; //std.testing.allocator;
    } else {
        break :ret gpa.allocator();
    }
};

var equivalence_rules: []const prooflib.EquivalenceRule = undefined;
var inference_rules: []const prooflib.InferenceRule = undefined;

fn copyAllocOrNull(comptime T: type, allocator: std.mem.Allocator, object: T) ?*T {
    const copy = allocator.dupe(T, &[_]T{object}) catch return null;
    return &copy[0];
}


// Utility functions //

export fn init() bool {
    equivalence_rules = api_allocator.dupe(prooflib.EquivalenceRule, &prooflib.initEquivalenceRules(api_allocator, wfflib.wff_parser)) catch return false; //([22]prooflib.EquivalenceRule, api_allocator, prooflib.initEquivalenceRules(api_allocator, wfflib.wff_parser));
    inference_rules = api_allocator.dupe(prooflib.InferenceRule, &prooflib.initInferenceRules(api_allocator, wfflib.wff_parser)) catch return false;

    return true;
}

export fn deinit() void {
    for (equivalence_rules) |rule| {
        rule.deinit();
    }
    api_allocator.free(equivalence_rules);
    for (inference_rules) |rule| {
        rule.deinit();
    }
    api_allocator.free(inference_rules);
}

export fn alloc(len: usize) ?[*]u8 {
    if (api_allocator.alloc(u8, len)) |slice| {
        return slice.ptr;
    } else |_| {
        return null;
    }
}

export fn free(ptr: [*]u8, len: usize) void {
    api_allocator.free(ptr[0..len]);
}

export fn makeStringSlice(string: [*]u8, len: usize) ?*[]const u8 {
    var slice: []u8 = undefined;
    slice.ptr = string;
    slice.len = len;
    return copyAllocOrNull([]u8, api_allocator, slice);
}

export fn freeStringSlice(slice: *[]u8) void {
    api_allocator.free(slice.*);
    api_allocator.destroy(slice);
}

export fn getSliceLength(slice: *[]u8) usize {
    return slice.len;
}

export fn getSlicePtr(slice: *[]u8) [*]u8 {
    return slice.ptr;
}

export fn getByte(ptr: [*]u8) u8 {
    return ptr[0];
}


// Misc //

export fn getAvailableProofMethodsJson(wff: *wfflib.Wff) ?*[]const u8 {
    const implication_form = wff_parser.parse(api_allocator, "(p => q)") catch return null;
    defer implication_form.deinit();
    const proof_methods: []const prooflib.Proof.Method = if (wff.match(api_allocator, implication_form) catch return null) |match| ret: {
        match.deinit();
        break :ret &[_]prooflib.Proof.Method{ prooflib.Proof.Method.None, prooflib.Proof.Method.Direct, prooflib.Proof.Method.Indirect, prooflib.Proof.Method.Contradiction };
    } else ret: {
        break :ret &[_]prooflib.Proof.Method{ prooflib.Proof.Method.None, prooflib.Proof.Method.Contradiction };
    };

    var method_names = api_allocator.alloc([]const u8, proof_methods.len) catch return null;
    for (0..method_names.len) |i| {
        method_names[i] = proof_methods[i].getString();
    }

    const json = std.json.stringifyAlloc(api_allocator, method_names, .{}) catch return null;
    return copyAllocOrNull([]u8, api_allocator, json);
}

fn proofJustification(parsedStep: step_parsing.ParsedStep, proof: *prooflib.Proof) prooflib.Proof.Justification {
    const justification = switch (parsedStep.Justification.?) {
        .Equivalence => |rule_num| ret: {
            if (rule_num < 1 or rule_num > proof.equivalence_rules.len) {
                return step_parsing.StepParsingError.InvalidEquivalenceRule;
            }

            // check if stepNumber is within range
            if (parsedStep.FirstArgument < 1 or parsedStep.FirstArgument > proof.steps.items.len) {
                return step_parsing.StepParsingError.InvalidStepNumber;
            }

            // get reference to the step being cited
            const step = &proof.steps.items[parsedStep.FirstArgument - 1];

            break :ret prooflib.Proof.Justification{ .Equivalence = .{
                .rule = proof.equivalence_rules[rule_num - 1],
                .from = step,
            } };
        },
        .Inference => |rule_num| ret: {
            if (rule_num < 1 or rule_num > proof.inference_rules.len) {
                return step_parsing.StepParsingError.InvalidInferenceRule;
            }

            var fromSteps: prooflib.Proof.Justification.InferenceSource = undefined;

            // check if stepNumber is within range
            if (parsedStep.FirstArgument < 1 or parsedStep.FirstArgument > proof.steps.items.len) {
                return step_parsing.StepParsingError.InvalidStepNumber;
            }

            // get reference to the first step being cited
            const step1 = &proof.steps.items[parsedStep.FirstArgument - 1];

            fromSteps = .{
                .one = [1]*prooflib.Proof.Step{step1},
            };
            if (parsedStep.SecondArgument != null) {
                // check if stepNumber is within range
                if (parsedStep.SecondArgument < 1 or parsedStep.SecondArgument > proof.steps.items.len) {
                    return step_parsing.StepParsingError.InvalidStepNumber;
                }

                // get reference to the first step being cited
                const step2 = &proof.steps.items[parsedStep.FirstArgument - 1];

                fromSteps = .{
                    .two = [2]*prooflib.Proof.Step{ step1, step2 },
                };
            }

            break :ret prooflib.Proof.Justification{ .Inference = .{
                .rule = proof.inference_rules[rule_num - 1],
                .from = fromSteps,
            } };
        },
        .Assumption => ret: {
            break :ret prooflib.Proof.Justification{ .Assumption = proof.assumptions.items };
        },
    };

    return justification;
}

export fn parseStep(step_string: *const []const u8, proof: *prooflib.Proof) ?*prooflib.Proof.Step {
    const step = step_parsing.parseStep(api_allocator, wff_parser, step_string.*) catch return null;

    const proofStep = prooflib.Proof.Step{ .wff = step.Wff, .how = proofJustification(step, proof) };

    return copyAllocOrNull(prooflib.Proof.Step, api_allocator, proofStep);
}

// export fn proofMethodGetString()


// Wff Interface //

export fn wffParse(wff_string: *const []const u8) ?*wfflib.Wff {
    const wff = wff_parser.parse(api_allocator, wff_string.*) catch return null;
    return copyAllocOrNull(wfflib.Wff, api_allocator, wff);
}

export fn wffDeinit(wff: *wfflib.Wff) void {
    wff.deinit();
    api_allocator.destroy(wff);
}

export fn wffFree(wff: *wfflib.Wff) void {
    api_allocator.destroy(wff);
}

export fn wffGetString(wff: *wfflib.Wff) ?*[]const u8 {
    return &wff.string;
}


// Proof Interface //

export fn proofInit(wff: *wfflib.Wff, method_string: *const []const u8) ?*prooflib.Proof {
    const proof_method = prooflib.Proof.Method.fromString(method_string.*) orelse return null;
    const proof = prooflib.Proof.init(api_allocator, wff_parser, wff, proof_method, null, equivalence_rules, inference_rules) catch return null;

    return copyAllocOrNull(prooflib.Proof, api_allocator, proof);
}

export fn proofDeinit(proof: *prooflib.Proof, deinit_proving_wff: bool) void {
    proof.deinit(deinit_proving_wff);
    api_allocator.destroy(proof);
}

export fn proofAddAssumption(proof: *prooflib.Proof, wff: *wfflib.Wff) i32 {
    proof.assumptions.append(wff.*) catch return -1;
    return 1;
}

export fn proofAddStep(proof: *prooflib.Proof, step: *prooflib.Proof.Step) i32 {
    proof.appendStep(step.*) catch return -1;
    return 1;
}

export fn proofRemoveLastStep(proof: *prooflib.Proof) i32 {
    if (proof.steps.popOrNull()) |lastStep| {
        lastStep.wff.deinit();
        return 1;
    }
    return 0;
}

export fn proofToString(proof: *prooflib.Proof) ?*[]const u8 {
    const string = proof.toString(api_allocator) catch return null;
    return copyAllocOrNull([]const u8, api_allocator, string);
}

export fn proofIsFinished(proof: *prooflib.Proof) i32 {
    return @intFromBool(proof.isComplete(api_allocator) catch return -1);
}

<<<<<<< HEAD
export fn proofGetProvingWff(proof: *prooflib.Proof) *wfflib.Wff {
    return proof.proving_wff;
}


=======
>>>>>>> 670e6301
// Proof.Step Interface //

export fn proofStepGetJustificationString(step: *prooflib.Proof.Step, proof: *prooflib.Proof) ?*[]const u8 {
    const string = step.how.getString(api_allocator, proof.*) catch return null;
    return copyAllocOrNull([]const u8, api_allocator, string);
}

<<<<<<< HEAD
// Does NOT deinit, just frees ptr
export fn proofStepFree(step: *prooflib.Proof.Step) void {
    api_allocator.destroy(step);
}

export fn proofStepGetWff(step: *prooflib.Proof.Step) ?*wfflib.Wff {
    return &step.wff;
}
=======
// test "check" {
//     const s1 = "hello";
//     const s2 = "from";
//     const s3 = "zig";
//     const map = [_][]const u8 {s1, s2, s3};
//     const s = try std.json.stringifyAlloc(api_allocator, map, .{});
//     defer api_allocator.free(s);

//     std.json.
>>>>>>> 670e6301

export fn proofStepIsValid(step: *prooflib.Proof.Step) i32 {
    const is_valid = step.isValid(api_allocator) catch return -1;
    return @intFromBool(is_valid);
}

test "parseStep: a v b, 1, I1" {
    if (!init()) {
        @panic("");
    }
    defer deinit();

    const wff = wffParse(&"(a => (a v b))").?;

    const proof = proofInit(wff, &"direct").?;
    defer proofDeinit(proof, true);

    // const step1 = parseStep(&"T", proof).?;
    // defer api_allocator.destroy(step1);
    // if (!proofAddStep(proof, step1)) {
    //     @panic("");
    // }

    const step1 = parseStep(&"a, assumption", proof).?;
    defer api_allocator.destroy(step1);
    try std.testing.expectEqual(1, proofAddStep(proof, step1));

    try std.testing.expect(!try proof.isComplete(api_allocator));

    const step2 = parseStep(&"a v b, 1, I1", proof).?;
    defer api_allocator.destroy(step2);
    try std.testing.expectEqual(1, proofAddStep(proof, step2));

    try std.testing.expect(try proof.isComplete(api_allocator));

    const s = try proof.toString(api_allocator);
    defer api_allocator.free(s);
    debug.print("{s}\n", .{s});
}<|MERGE_RESOLUTION|>--- conflicted
+++ resolved
@@ -244,14 +244,11 @@
     return @intFromBool(proof.isComplete(api_allocator) catch return -1);
 }
 
-<<<<<<< HEAD
 export fn proofGetProvingWff(proof: *prooflib.Proof) *wfflib.Wff {
     return proof.proving_wff;
 }
 
 
-=======
->>>>>>> 670e6301
 // Proof.Step Interface //
 
 export fn proofStepGetJustificationString(step: *prooflib.Proof.Step, proof: *prooflib.Proof) ?*[]const u8 {
@@ -259,7 +256,6 @@
     return copyAllocOrNull([]const u8, api_allocator, string);
 }
 
-<<<<<<< HEAD
 // Does NOT deinit, just frees ptr
 export fn proofStepFree(step: *prooflib.Proof.Step) void {
     api_allocator.destroy(step);
@@ -268,17 +264,6 @@
 export fn proofStepGetWff(step: *prooflib.Proof.Step) ?*wfflib.Wff {
     return &step.wff;
 }
-=======
-// test "check" {
-//     const s1 = "hello";
-//     const s2 = "from";
-//     const s3 = "zig";
-//     const map = [_][]const u8 {s1, s2, s3};
-//     const s = try std.json.stringifyAlloc(api_allocator, map, .{});
-//     defer api_allocator.free(s);
-
-//     std.json.
->>>>>>> 670e6301
 
 export fn proofStepIsValid(step: *prooflib.Proof.Step) i32 {
     const is_valid = step.isValid(api_allocator) catch return -1;
